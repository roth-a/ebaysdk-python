# -*- coding: utf-8 -*-

'''
© 2012-2013 eBay Software Foundation
Authored by: Tim Keefer
Licensed under CDDL 1.0
'''
import sys
from ebaysdk.exception import ConnectionError


<<<<<<< HEAD
# pylint: enable=import-error
if sys.version_info[0] >= 3:
    raise ImportError('grequests does not work with python3+')

=======
>>>>>>> 4787e9c2

# pylint: disable=import-error
import grequests


class Parallel(object):
    """
    >>> from ebaysdk.finding import Connection as finding
    >>> from ebaysdk.shopping import Connection as shopping
    >>> from ebaysdk.http import Connection as html
    >>> import os
    >>> p = Parallel()
    >>> r1 = html(parallel=p)
    >>> retval = r1.execute('http://feeds.feedburner.com/slashdot/audio?format=xml')
    >>> r2 = finding(parallel=p, config_file=os.environ.get('EBAY_YAML'))
    >>> retval = r2.execute('findItemsAdvanced', {'keywords': 'shoes'})
    >>> r3 = shopping(parallel=p, config_file=os.environ.get('EBAY_YAML'))
    >>> retval = r3.execute('FindItemsAdvanced', {'CharityID': 3897})
    >>> p.wait()
    >>> print(p.error())
    None
    >>> print(r1.response.reply.rss.channel.ttl)
    2
    >>> print(r2.response.dict()['ack'])
    Success
    >>> print(r3.response.reply.Ack)
    Success
    """

    def __init__(self):
        self._grequests = []
        self._requests = []
        self._errors = []

    def _add_request(self, request):
        self._requests.append(request)

    def wait(self, timeout=20):
        "wait for all of the api requests to complete"

        self._errors = []
        self._grequests = []

        try:
            for r in self._requests:
                req = grequests.request(r.request.method,
                                        r.request.url,
                                        data=r.request.body,
                                        headers=r.request.headers,
                                        verify=False,
                                        proxies=r.proxies,
                                        timeout=r.timeout,
                                        allow_redirects=True)

                self._grequests.append(req)

            def exception_handler(request, exception):
                self._errors.append("%s" % exception)

            gresponses = grequests.map(
                self._grequests, exception_handler=exception_handler)

            for idx, r in enumerate(self._requests):
                r.response = gresponses[idx]
                r.process_response()
                r.error_check()

                if r.error():
                    self._errors.append(r.error())

        except ConnectionError as e:
            self._errors.append("%s" % e)

        self._requests = []

    def error(self):
        "builds and returns the api error message"

        if len(self._errors) > 0:
            return "parallel error:\n%s\n" % ("\n".join(self._errors))

        return None


if __name__ == '__main__':

    import doctest
    import sys

    failure_count, test_count = doctest.testmod()
    sys.exit(failure_count)<|MERGE_RESOLUTION|>--- conflicted
+++ resolved
@@ -9,15 +9,8 @@
 from ebaysdk.exception import ConnectionError
 
 
-<<<<<<< HEAD
-# pylint: enable=import-error
 if sys.version_info[0] >= 3:
     raise ImportError('grequests does not work with python3+')
-
-=======
->>>>>>> 4787e9c2
-
-# pylint: disable=import-error
 import grequests
 
 
