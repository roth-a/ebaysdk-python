--- conflicted
+++ resolved
@@ -24,485 +24,8 @@
     def emit(self, record):
         pass
 
-<<<<<<< HEAD
-    def process(self):
-        "Performs any final changes to the response."
-
-        # remove xml namespace
-        regex = re.compile('xmlns="[^"]+"')
-        self._response_content = regex.sub('', self._response_content)
-
-    def response_status(self):
-        "Retuns the HTTP response status string."
-
-        return self._response_status
-
-    def response_code(self):
-        "Returns the HTTP response status code."
-
-        return self._response_code
-
-    def response_content(self):
-        return self._response_content
-
-    def response_soup(self):
-        "Returns a BeautifulSoup object of the response."
-
-        if not self._response_soup:
-            self._response_soup = BeautifulStoneSoup(self._response_content.decode('utf-8'))
-
-        return self._response_soup
-
-    def response_obj(self):
-        return self.response_dict()
-
-    def response_dom(self):
-        "Returns the response DOM (xml.dom.minidom)."
-
-        if not self._response_dom:
-            dom = None
-            try:
-                dom = parseString((self._response_content or ("<%sResponse></%sResponse>" % (self.verb, self.verb))))
-                self._response_dom = dom.getElementsByTagName(self.verb+'Response')[0]
-
-            except ExpatError as e:
-                raise Exception("Invalid Verb: %s (%s)" % (self.verb, e))
-            except IndexError:
-                self._response_dom = dom
-
-        return self._response_dom
-
-    def response_dict(self):
-        "Returns the response dictionary."
-
-        if not self._response_dict and self._response_content:
-            mydict = xml2dict().fromstring(self._response_content)
-            self._response_dict = mydict.get(self.verb+'Response', mydict)
-
-        return self._response_dict
-
-    def response_json(self):
-        "Returns the response JSON."
-
-        return json.dumps(self.response_dict())
-
-    def _execute_http_request(self):
-        "Performs the http request and returns the XML response body."
-
-        try:
-            self._curl = pycurl.Curl()
-
-            self._curl.setopt(pycurl.SSL_VERIFYPEER, 0)
-            self._curl.setopt(pycurl.SSL_VERIFYHOST, 0)
-
-            if self.proxy_host:
-                self._curl.setopt(pycurl.PROXY, str('%s:%d' % (self.proxy_host, self.proxy_port)))
-            else:
-                self._curl.setopt(pycurl.PROXY, '')
-
-            # construct headers
-            request_headers = self._build_request_headers()
-            self._curl.setopt(pycurl.HTTPHEADER, [
-                str('%s: %s' % (k, v)) for k, v in list(request_headers.items())
-            ])
-
-            # construct URL & post data
-            request_url = self.api_config.get('domain', None)
-
-            if self.api_config.get('uri', None):
-                request_url = "%s%s" % (request_url, self.api_config.get('uri', None))
-
-            if self.api_config.get('https', None):
-                request_url = "https://%s" % request_url
-
-            if self.method == 'POST':
-                request_xml = self._build_request_xml()
-                self._curl.setopt(pycurl.POST, True)
-                self._curl.setopt(pycurl.POSTFIELDS, str(request_xml))
-
-            self._curl.setopt(pycurl.FOLLOWLOCATION, 1)
-            self._curl.setopt(pycurl.URL, str(request_url))
-            self._curl.setopt(pycurl.SSL_VERIFYPEER, 0)
-
-            self._response_header = BytesIO()
-            self._response_body = BytesIO()
-
-            self._curl.setopt(pycurl.CONNECTTIMEOUT, self.timeout)
-            self._curl.setopt(pycurl.TIMEOUT, self.timeout)
-
-            self._curl.setopt(pycurl.HEADERFUNCTION, self._write_header)
-            self._curl.setopt(pycurl.WRITEFUNCTION, self._write_body)
-
-            if self.debug:
-                sys.stderr.write("CURL Request: %s\n" % request_url)
-                self._curl.setopt(pycurl.VERBOSE, 1)
-                self._curl.setopt(pycurl.DEBUGFUNCTION, self.debug_callback)
-
-            if self.parallel:
-                self.parallel._add_request(self)
-                return None
-            else:
-                e = None
-                for i in range(3):
-                    try:
-                        self._curl.perform()
-                        return self._process_http_request()
-                    except Exception as ee:
-                        e = ee
-                        continue
-                    break
-
-                raise Exception(e)
-
-        except Exception as e:
-            self._response_error = "Exception: %s" % e
-            raise Exception("%s" % e)
-
-    def _process_http_request(self):
-        """Final processing for the HTTP response.
-        Returns the response data.
-        """
-
-        self._response_code = self._curl.getinfo(pycurl.HTTP_CODE)
-
-        if self._response_code == 0:
-            return None
-
-        self._response_status = self._response_header.getvalue().splitlines()[0]
-        self._response_reason = re.match(r'^HTTP.+? +\d+ +(.*) *$', self._response_status).group(1)
-        response_data = self._response_body.getvalue()
-
-        self._response_header = None
-        self._response_body = None
-        self._curl.close()
-
-        if self._response_code != 200:
-            self._response_error = "%s" % self._response_reason
-            return response_data
-            #raise Exception('%s' % self._response_reason)
-        else:
-            return response_data
-
-    def _get_resp_body_errors(self):
-        """Parses the response content to pull errors.
-
-        Child classes should override this method based on what the errors in the
-        XML response body look like. They can choose to look at the 'ack',
-        'Errors', 'errorMessage' or whatever other fields the service returns.
-        the implementation below is the original code that was part of error()
-        """
-
-        if self._resp_body_errors and len(self._resp_body_errors) > 0:
-            return self._resp_body_errors
-
-        errors = []
-
-        if self.verb is None:
-            return errors
-
-        dom = self.response_dom()
-        if dom is None:
-            return errors
-
-        return []
-
-    def error(self):
-        "Builds and returns the api error message."
-
-        error_array = []
-        if self._response_error:
-            error_array.append(self._response_error)
-
-        error_array.extend(self._get_resp_body_errors())
-
-        if len(error_array) > 0:
-            error_string = "%s: %s" % (self.verb, ", ".join(error_array))
-
-            if self.api_config.get('errors', True):
-                sys.stderr.write(error_string)
-
-            return error_string
-
-        return ""
-
-    def _write_body(self, buf):
-        "Callback function invoked when body data is ready"
-        self._response_body.write(buf)
-
-    def _write_header(self, buf):
-        "Callback function invoked when header data is ready"
-        self._response_header.write(buf)
-
-
-class shopping(ebaybase):
-    """Shopping API class
-
-    API documentation:
-    http://developer.ebay.com/products/shopping/
-
-    Supported calls:
-    getSingleItem
-    getMultipleItems
-    (all others, see API docs)
-
-    Doctests:
-    >>> s = shopping(config_file=os.environ.get('EBAY_YAML'))
-    >>> retval = s.execute('FindPopularItems', {'QueryKeywords': 'Python'})
-    >>> print(s.response_obj().Ack)
-    Success
-    >>> print(s.error())
-    <BLANKLINE>
-    """
-
-    def __init__(self, **kwargs):
-        """Shopping class constructor.
-
-        Keyword arguments:
-        domain        -- API endpoint (default: open.api.ebay.com)
-        config_file   -- YAML defaults (default: ebay.yaml)
-        debug         -- debugging enabled (default: False)
-        warnings      -- warnings enabled (default: True)
-        errors        -- errors enabled (default: True)
-        uri           -- API endpoint uri (default: /shopping)
-        appid         -- eBay application id
-        siteid        -- eBay country site id (default: 0 (US))
-        compatibility -- version number (default: 799)
-        https         -- execute of https (default: True)
-        proxy_host    -- proxy hostname
-        proxy_port    -- proxy port number
-        timeout       -- HTTP request timeout (default: 20)
-        parallel      -- ebaysdk parallel object
-        trackingid    -- ID to identify you to your tracking partner
-        trackingpartnercode -- third party who is your tracking partner
-        response_encoding   -- API encoding (default: XML)
-        request_encoding    -- API encoding (default: XML)
-
-        More affiliate tracking info:
-        http://developer.ebay.com/DevZone/shopping/docs/Concepts/ShoppingAPI_FormatOverview.html#StandardURLParameters
-
-        """
-        ebaybase.__init__(self, method='POST', **kwargs)
-
-        self._kwargs = kwargs
-
-        self.api_config = {
-            'domain': kwargs.get('domain', 'open.api.ebay.com'),
-            'config_file': kwargs.get('config_file', 'ebay.yaml'),
-        }
-
-        # pull stuff in value yaml defaults
-        self.api_config.update(
-            self.yaml_defaults(self.api_config['config_file'], self.api_config['domain'])
-        )
-
-        # override yaml defaults with args sent to the constructor
-        self.set_config('uri', '/shopping')
-        self.set_config('warnings', True)
-        self.set_config('errors', True)
-        self.set_config('https', False)
-        self.set_config('siteid', 0)
-        self.set_config('response_encoding', 'XML')
-        self.set_config('request_encoding', 'XML')
-        self.set_config('proxy_host', None)
-        self.set_config('proxy_port', None)
-        self.set_config('appid', None)
-        self.set_config('version', '799')
-        self.set_config('trackingid', None)
-        self.set_config('trackingpartnercode', None)
-
-        if self.api_config['https'] and self.debug:
-            print("HTTPS is not supported on the Shopping API.")
-
-    def _build_request_headers(self):
-        headers = {
-            "X-EBAY-API-VERSION": self.api_config.get('version', ''),
-            "X-EBAY-API-APP-ID":  self.api_config.get('appid', ''),
-            "X-EBAY-API-SITE-ID":  self.api_config.get('siteid', ''),
-            "X-EBAY-API-CALL-NAME": self.verb,
-            "X-EBAY-API-REQUEST-ENCODING": "XML",
-            "Content-Type": "text/xml"
-        }
-
-        if self.api_config.get('trackingid', None):
-            headers.update({
-                "X-EBAY-API-TRACKING-ID": self.api_config.get('trackingid', '')
-            })
-
-        if self.api_config.get('trackingpartnercode', None):
-            headers.update({
-                "X-EBAY-API-TRACKING-PARTNER-CODE": self.api_config.get('trackingpartnercode', '')
-            })
-
-        return headers
-
-    def _build_request_xml(self):
-        xml = "<?xml version='1.0' encoding='utf-8'?>"
-        xml += "<" + self.verb + "Request xmlns=\"urn:ebay:apis:eBLBaseComponents\">"
-        xml += self.call_xml
-        xml += "</" + self.verb + "Request>"
-
-        return xml
-
-    def response_codes(self):
-        return self._resp_codes
-
-    def warnings(self):
-        warning_string = ""
-
-        if len(self._resp_body_warnings) > 0:
-            warning_string = "%s: %s" \
-                % (self.verb, ", ".join(self._resp_body_warnings))
-
-        return warning_string
-
-    def _get_resp_body_errors(self):
-        """Parses the response content to pull errors.
-
-        Child classes should override this method based on what the errors in the
-        XML response body look like. They can choose to look at the 'ack',
-        'Errors', 'errorMessage' or whatever other fields the service returns.
-        the implementation below is the original code that was part of error()
-        """
-
-        if self._resp_body_errors and len(self._resp_body_errors) > 0:
-            return self._resp_body_errors
-
-        errors = []
-        warnings = []
-        resp_codes = []
-
-        if self.verb is None:
-            return errors
-
-        dom = self.response_dom()
-        if dom is None:
-            return errors
-
-        for e in dom.getElementsByTagName("Errors"):
-            eSeverity = None
-            eClass = None
-            eShortMsg = None
-            eLongMsg = None
-            eCode = None
-
-            if e.getElementsByTagName('SeverityCode'):
-                eSeverity = nodeText(e.getElementsByTagName('SeverityCode')[0])
-
-            if e.getElementsByTagName('ErrorClassification'):
-                eClass = nodeText(e.getElementsByTagName('ErrorClassification')[0])
-
-            if e.getElementsByTagName('ErrorCode'):
-                eCode = float(nodeText(e.getElementsByTagName('ErrorCode')[0]))
-                if eCode.is_integer():
-                    eCode = int(eCode)
-
-                if eCode not in resp_codes:
-                    resp_codes.append(eCode)
-
-            if e.getElementsByTagName('ShortMessage'):
-                eShortMsg = nodeText(e.getElementsByTagName('ShortMessage')[0])
-
-            if e.getElementsByTagName('LongMessage'):
-                eLongMsg = nodeText(e.getElementsByTagName('LongMessage')[0])
-
-            msg = "Class: %s, Severity: %s, Code: %s, %s%s" \
-                % (eClass, eSeverity, eCode, eShortMsg, eLongMsg)
-
-            if eSeverity == 'Warning':
-                warnings.append(msg)
-            else:
-                errors.append(msg)
-
-        self._resp_body_warnings = warnings
-        self._resp_body_errors = errors
-        self._resp_codes = resp_codes
-
-        if self.api_config['warnings'] and len(warnings) > 0:
-            sys.stderr.write("%s: %s\n\n" % (self.verb, "\n".join(warnings)))
-
-        if self.response_dict().Ack == 'Failure':
-            if self.api_config['errors']:
-                sys.stderr.write("%s: %s\n\n" % (self.verb, "\n".join(errors)))
-            return errors
-
-        return []
-
-
-class html(ebaybase):
-    """HTML class for traditional calls.
-
-    Doctests:
-    >>> h = html()
-    >>> retval = h.execute('http://shop.ebay.com/i.html?rt=nc&_nkw=mytouch+slide&_dmpt=PDA_Accessories&_rss=1')
-    >>> print(h.response_obj().rss.channel.ttl)
-    60
-    >>> title = h.response_dom().getElementsByTagName('title')[0]
-    >>> print(nodeText(title))
-    mytouch slide
-    >>> print(title.toxml())
-    <title><![CDATA[mytouch slide]]></title>
-    >>> print(h.error())
-    <BLANKLINE>
-    >>> h = html(method='POST', debug=False)
-    >>> retval = h.execute('http://www.ebay.com/')
-    >>> print(h.response_content() != '')
-    True
-    >>> print(h.response_code())
-    200
-    """
-
-    def __init__(self, method='GET', **kwargs):
-        """HTML class constructor.
-
-        Keyword arguments:
-        debug         -- debugging enabled (default: False)
-        method        -- GET/POST/PUT (default: GET)
-        proxy_host    -- proxy hostname
-        proxy_port    -- proxy port number
-        timeout       -- HTTP request timeout (default: 20)
-        parallel      -- ebaysdk parallel object
-        """
-
-
-        ebaybase.__init__(self, method=method, **kwargs)
-        self.api_config = dict()
-        
-    def response_dom(self):
-        "Returns the HTTP response dom."
-
-        if not self._response_dom:
-            self._response_dom = parseString(self._response_content)
-
-        return self._response_dom
-
-    def response_dict(self):
-        "Return the HTTP response dictionary."
-
-        if not self._response_dict and self.response_content:
-            self._response_dict = xml2dict().fromstring(self._response_content)
-
-        return self._response_dict
-
-    def execute(self, url, call_data=dict()):
-        "Execute method for the HTTP request."
-
-        self.url = url
-        self.call_data = call_data
-
-        self.prepare()
-
-        self._reset()
-        self._response_content = self._execute_http_request()
-
-        if self._response_content:
-            self.process()
-            self.error()
-
-        return self
-=======
 log = logging.getLogger('ebaysdk')
 perflog = logging.getLogger('ebaysdk.perf')
->>>>>>> 2000e2c7
 
 log.addHandler(NullHandler())
 perflog.addHandler(NullHandler())
@@ -563,4 +86,4 @@
 
 def parallel(*args, **kwargs):
     from ebaysdk.parallel import Parallel
-    return Parallel(*args, **kwargs)+    return Parallel(*args, **kwargs)
